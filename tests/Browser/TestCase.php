<?php

namespace Tests\Browser;

use Closure;
use Exception;
use Psy\Shell;
use Throwable;
use Laravel\Dusk\Browser;
use Illuminate\Support\Facades\File;
use Livewire\LivewireServiceProvider;
use Illuminate\Support\Facades\Artisan;
use PHPUnit\Framework\Assert as PHPUnit;
use Facebook\WebDriver\Chrome\ChromeOptions;
use Facebook\WebDriver\Remote\RemoteWebDriver;
use Facebook\WebDriver\Remote\DesiredCapabilities;
use Orchestra\Testbench\Dusk\Options as DuskOptions;
use Orchestra\Testbench\Dusk\TestCase as BaseTestCase;

class TestCase extends BaseTestCase
{
    public function setUp(): void
    {
        // DuskOptions::withoutUI();
        if (isset($_SERVER['CI'])) {
            DuskOptions::withoutUI();
        }

        $this->registerMacros();

        $this->afterApplicationCreated(function () {
            $this->makeACleanSlate();
        });

        $this->beforeApplicationDestroyed(function () {
            $this->makeACleanSlate();
        });

        parent::setUp();

        $this->tweakApplication(function () {
            app('livewire')->component(\Tests\Browser\Loading\Component::class);
            app('livewire')->component(\Tests\Browser\PushState\Component::class);
            app('livewire')->component(\Tests\Browser\PushState\NestedComponent::class);
            app('livewire')->component(\Tests\Browser\DataBinding\InputSelect\Component::class);
            app('livewire')->component(\Tests\Browser\FileDownloads\Component::class);
            app('livewire')->component(\Tests\Browser\Redirects\Component::class);
            app('livewire')->component(\Tests\Browser\SupportCollections\Component::class);
            app('livewire')->component(\Tests\Browser\Events\Component::class);
            app('livewire')->component(\Tests\Browser\Events\NestedComponentA::class);
            app('livewire')->component(\Tests\Browser\Events\NestedComponentB::class);
            app('livewire')->component(\Tests\Browser\Prefetch\Component::class);
            app('livewire')->component(\Tests\Browser\SupportDateTimes\Component::class);
            app('livewire')->component(\Tests\Browser\DataBinding\InputText\Component::class);
            app('livewire')->component(\Tests\Browser\DataBinding\InputTextarea\Component::class);
            app('livewire')->component(\Tests\Browser\DataBinding\InputCheckboxRadio\Component::class);
            app('livewire')->component(\Tests\Browser\Actions\Component::class);
            app('livewire')->component(\Tests\Browser\Init\Component::class);
            app('livewire')->component(\Tests\Browser\Dirty\Component::class);
            app('livewire')->component(\Tests\Browser\Alpine\Component::class);
            app('livewire')->component(\Tests\Browser\Hooks\Component::class);
            app('livewire')->component(\Tests\Browser\Ignore\Component::class);
            app('livewire')->component(\Tests\Browser\Morphdom\Component::class);
            app('livewire')->component(\Tests\Browser\ScriptTag\Component::class);
            app('livewire')->component(\Tests\Browser\Polling\Component::class);
            app('livewire')->component(\Tests\Browser\GlobalLivewire\Component::class);
            app('livewire')->component(\Tests\Browser\Nesting\Component::class);
            app('livewire')->component(\Tests\Browser\Nesting\NestedComponent::class);
<<<<<<< HEAD
            app('livewire')->component(\Tests\Browser\SyncHistory\Component::class);
            app('livewire')->component(\Tests\Browser\SyncHistory\ChildComponent::class);
=======
            app('livewire')->component(\Tests\Browser\Extensions\Component::class);
            app('livewire')->component(\Tests\Browser\Defer\Component::class);
>>>>>>> 1103ecef

            app('session')->put('_token', 'this-is-a-hack-because-something-about-validating-the-csrf-token-is-broken');

            app('config')->set('view.paths', [
                __DIR__.'/views',
                resource_path('views'),
            ]);

            config()->set('app.debug', true);
        });
    }

    protected function tearDown(): void
    {
        $this->removeApplicationTweaks();

        parent::tearDown();
    }

    // We don't want to deal with screenshots or console logs.
    protected function storeConsoleLogsFor($browsers) {}
    protected function captureFailuresFor($browsers) {}

    public function makeACleanSlate()
    {
        Artisan::call('view:clear');

        File::deleteDirectory($this->livewireViewsPath());
        File::cleanDirectory(__DIR__.'/downloads');
        File::deleteDirectory($this->livewireClassesPath());
        File::delete(app()->bootstrapPath('cache/livewire-components.php'));
    }

    protected function getPackageProviders($app)
    {
        return [
            LivewireServiceProvider::class,
        ];
    }

    protected function getEnvironmentSetUp($app)
    {
        $app['config']->set('view.paths', [
            __DIR__.'/views',
            resource_path('views'),
        ]);

        $app['config']->set('app.key', 'base64:Hupx3yAySikrM2/edkZQNQHslgDWYfiBfCuSThJ5SK8=');

        $app['config']->set('database.default', 'testbench');
        $app['config']->set('database.connections.testbench', [
            'driver'   => 'sqlite',
            'database' => ':memory:',
            'prefix'   => '',
        ]);

        $app['config']->set('filesystems.disks.dusk-downloads', [
            'driver' => 'local',
            'root' => __DIR__.'/downloads',
        ]);
    }

    protected function resolveApplicationHttpKernel($app)
    {
        $app->singleton('Illuminate\Contracts\Http\Kernel', 'Tests\HttpKernel');
    }

    protected function livewireClassesPath($path = '')
    {
        return app_path('Http/Livewire'.($path ? '/'.$path : ''));
    }

    protected function livewireViewsPath($path = '')
    {
        return resource_path('views').'/livewire'.($path ? '/'.$path : '');
    }

    protected function registerMacros()
    {
        Browser::macro('assertAttributeMissing', function ($selector, $attribute) {
            $fullSelector = $this->resolver->format($selector);

            $actual = $this->resolver->findOrFail($selector)->getAttribute($attribute);

            PHPUnit::assertNull(
                $actual,
                "Did not see expected attribute [{$attribute}] within element [{$fullSelector}]."
            );

            return $this;
        });

        Browser::macro('assertNotVisible', function ($selector) {
            $fullSelector = $this->resolver->format($selector);

            PHPUnit::assertFalse(
                $this->resolver->findOrFail($selector)->isDisplayed(),
                "Element [{$fullSelector}] is visible."
            );

            return $this;
        });

        Browser::macro('assertNotPresent', function ($selector) {
            $fullSelector = $this->resolver->format($selector);

            PHPUnit::assertTrue(
                is_null($this->resolver->find($selector)),
                "Element [{$fullSelector}] is present."
            );

            return $this;
        });

        Browser::macro('assertHasClass', function ($selector, $className) {
            /** @var \Laravel\Dusk\Browser $this */
            $fullSelector = $this->resolver->format($selector);

            PHPUnit::assertContains(
                $className,
                explode(' ', $this->attribute($selector, 'class')),
                "Element [{$fullSelector}] missing class [{$className}]."
            );

            return $this;
        });

        Browser::macro('assertClassMissing', function ($selector, $className) {
            /** @var \Laravel\Dusk\Browser $this */
            $fullSelector = $this->resolver->format($selector);

            PHPUnit::assertNotContains(
                $className,
                explode(' ', $this->attribute($selector, 'class')),
                "Element [{$fullSelector}] has class [{$className}]."
            );

            return $this;
        });

        Browser::macro('waitForLivewire', function ($callback = null) {
            $id = rand(100, 1000);

            $this->script([
                "window.duskIsWaitingForLivewireRequest{$id} = true",
                "window.Livewire.hook('message.received', () => { delete window.duskIsWaitingForLivewireRequest{$id} })",
                "window.Livewire.hook('message.failed', () => { delete window.duskIsWaitingForLivewireRequest{$id} })",
            ]);

            if ($callback) {
                $callback($this);

                return $this->waitUsing(5, 25, function () use ($id) {
                    return $this->driver->executeScript("return window.duskIsWaitingForLivewireRequest{$id} === undefined");
                }, 'Livewire request was never triggered');
            }

            // If no callback is passed, make ->waitForLivewire a higher-order method.
            return new class($this, $id) {
                public function __construct($browser, $id) { $this->browser = $browser; $this->id = $id; }

                public function __call($method, $params)
                {
                    return tap($this->browser->{$method}(...$params), function ($browser) {
                        $browser->waitUsing(5, 25, function () use ($browser) {
                            return $browser->driver->executeScript("return window.duskIsWaitingForLivewireRequest{$this->id} === undefined");
                        }, 'Livewire request was never triggered');
                    });
                }
            };
        });

        Browser::macro('online', function () {
            return tap($this)->script("window.dispatchEvent(new Event('online'))");
        });

        Browser::macro('offline', function () {
            return tap($this)->script("window.dispatchEvent(new Event('offline'))");
        });

        Browser::macro('captureLivewireRequest', function () {
            $this->driver->executeScript('window.capturedRequestsForDusk = []');

            return $this;
        });

        Browser::macro('replayLivewireRequest', function () {
            $this->driver->executeScript('window.capturedRequestsForDusk.forEach(callback => callback()); delete window.capturedRequestsForDusk;');

            return $this;
        });
    }

    protected function driver(): RemoteWebDriver
    {
        $options = DuskOptions::getChromeOptions();

        $options->setExperimentalOption('prefs', [
            'download.default_directory' => __DIR__.'/downloads',
        ]);

        return RemoteWebDriver::create(
            'http://localhost:9515',
            DesiredCapabilities::chrome()->setCapability(
                ChromeOptions::CAPABILITY,
                $options
            )
        );
    }

    public function browse(Closure $callback)
    {
        parent::browse(function (...$browsers) use ($callback) {
            try {
                $callback(...$browsers);
            } catch (Exception $e) {
                if (DuskOptions::hasUI()) $this->breakIntoATinkerShell($browsers, $e);

                throw $e;
            } catch (Throwable $e) {
                if (DuskOptions::hasUI()) $this->breakIntoATinkerShell($browsers, $e);

                throw $e;
            }
        });
    }

    public function breakIntoATinkerShell($browsers, $e)
    {
        $sh = new Shell();

        $sh->add(new DuskCommand($this, $e));

        $sh->setScopeVariables([
            'browsers' => $browsers,
        ]);

        $sh->addInput('dusk');

        $sh->setBoundObject($this);

        $sh->run();

        return $sh->getScopeVariables(false);
    }
}<|MERGE_RESOLUTION|>--- conflicted
+++ resolved
@@ -66,13 +66,10 @@
             app('livewire')->component(\Tests\Browser\GlobalLivewire\Component::class);
             app('livewire')->component(\Tests\Browser\Nesting\Component::class);
             app('livewire')->component(\Tests\Browser\Nesting\NestedComponent::class);
-<<<<<<< HEAD
             app('livewire')->component(\Tests\Browser\SyncHistory\Component::class);
             app('livewire')->component(\Tests\Browser\SyncHistory\ChildComponent::class);
-=======
             app('livewire')->component(\Tests\Browser\Extensions\Component::class);
             app('livewire')->component(\Tests\Browser\Defer\Component::class);
->>>>>>> 1103ecef
 
             app('session')->put('_token', 'this-is-a-hack-because-something-about-validating-the-csrf-token-is-broken');
 
