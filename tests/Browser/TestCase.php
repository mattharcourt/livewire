--- conflicted
+++ resolved
@@ -60,11 +60,8 @@
             app('livewire')->component(\Tests\Browser\Alpine\Component::class);
             app('livewire')->component(\Tests\Browser\Hooks\Component::class);
             app('livewire')->component(\Tests\Browser\Ignore\Component::class);
-<<<<<<< HEAD
             app('livewire')->component(\Tests\Browser\Morphdom\Component::class);
-=======
             app('livewire')->component(\Tests\Browser\ScriptTag\Component::class);
->>>>>>> f611c008
 
             app('session')->put('_token', 'this-is-a-hack-because-something-about-validating-the-csrf-token-is-broken');
 
@@ -201,28 +198,6 @@
                 explode(' ', $this->attribute($selector, 'class')),
                 "Element [{$fullSelector}] has class [{$className}]."
             );
-
-            return $this;
-        });
-
-        Browser::macro('assertMissingAttribute', function ($selector, $attribute, $value = null) {
-            /** @var \Laravel\Dusk\Browser $this */
-            $fullSelector = $this->resolver->format($selector);
-
-            $actual = $this->resolver->findOrFail($selector)->getAttribute($attribute);
-
-            if ($value === null) {
-                PHPUnit::assertNull(
-                    $actual,
-                    "Did see unexpected attribute [{$attribute}] within element [{$fullSelector}]."
-                );
-            } else {
-                PHPUnit::assertNotEquals(
-                    $value,
-                    $actual,
-                    "Did see unexpected value [{$value}] in attribute [{$attribute}] within element [{$fullSelector}]."
-                );
-            }
 
             return $this;
         });
