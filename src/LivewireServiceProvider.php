--- conflicted
+++ resolved
@@ -60,12 +60,9 @@
         $this->registerViews();
         $this->registerRoutes();
         $this->registerCommands();
-<<<<<<< HEAD
         $this->registerRenameMes();
         $this->registerTestMacros();
         $this->registerViewMacros();
-=======
->>>>>>> 457f9021
         $this->registerTagCompiler();
         $this->registerPublishables();
         $this->registerBladeDirectives();
@@ -194,7 +191,7 @@
             return $this;
         };
 
-   
+
         TestResponse::macro('assertDontSeeLivewire', $macro);
     }
 
