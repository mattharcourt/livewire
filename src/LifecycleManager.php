--- conflicted
+++ resolved
@@ -64,7 +64,6 @@
 
     public function mount($params = [])
     {
-<<<<<<< HEAD
         $matchingProps = collect(array_intersect_key($params, $this->instance->getPublicPropertiesDefinedBySubClass()))
             ->filter(function ($mountValue, $property) {
                 $typeHint = Reflector::getParameterClassName(
@@ -84,14 +83,9 @@
                 Livewire::dispatch('failed-validation', $e->validator);
 
                 $this->instance->setErrorBag($e->validator->errors());
-=======
-        try {
-            if (! method_exists($this->instance, 'mount') && count($params) > 0) {
-                throw new MountMethodMissingException($this->instance::getName());
->>>>>>> 0fd8ab09
             }
         } elseif ($matchingProps->count() !== count($params)) {
-            throw new MountMethodMissingException($this->instance->getName());
+            throw new MountMethodMissingException($this->instance::getName());
         }
 
         return $this;
