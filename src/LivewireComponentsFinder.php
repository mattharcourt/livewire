--- conflicted
+++ resolved
@@ -44,11 +44,7 @@
     {
         $this->manifest = $this->getClassNames()
             ->mapWithKeys(function ($class) {
-<<<<<<< HEAD
-                return [(new $class(123))->name() => $class];
-=======
                 return [(new $class('dummy-id'))->getName() => $class];
->>>>>>> c98fc2be
             })->toArray();
 
         $this->write($this->manifest);
