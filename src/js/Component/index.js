--- conflicted
+++ resolved
@@ -18,13 +18,9 @@
         this.actionQueue = []
         this.messageInTransit = null
 
-<<<<<<< HEAD
         this.initialize()
-=======
-        this.initialize(el)
 
         this.registerEchoListeners()
->>>>>>> 000c8bfc
     }
 
     get el() {
@@ -63,7 +59,7 @@
             this,
             this.actionQueue,
             this.syncQueue,
-        );
+        )
 
         this.connection.sendMessage(this.messageInTransit)
 
@@ -200,7 +196,6 @@
         });
     }
 
-<<<<<<< HEAD
     walk(callback, callbackWhenNewComponentIsEncountered = el => {}) {
         walk(this.el.rawNode(), (node) => {
             const el = new DomElement(node)
@@ -217,7 +212,7 @@
 
             callback(el)
         })
-=======
+    }
 
     registerEchoListeners() {
         if(Array.isArray(this.events)){
@@ -239,7 +234,7 @@
                     }
 
                     let [s1, signature, channel_type, s2, channel, s3, event_name] = event_parts
-                    
+
                     if(['channel','private'].includes(channel_type)){
                         Echo[channel_type](channel).listen(event_name, (e) => {
                             store.emit(event, e)
@@ -258,7 +253,6 @@
                 }
             })
         }
->>>>>>> 000c8bfc
     }
 }
 
