<?php

namespace Livewire\Commands;

use Illuminate\Console\Command;
use Illuminate\Console\DetectsApplicationNamespace;
use Illuminate\Support\Arr;
use Illuminate\Support\Collection;
use Illuminate\Support\Facades\File;
use Illuminate\Support\Str;

class LivewireMakeCommand extends Command
{
    use DetectsApplicationNamespace;

    protected $signature = 'make:livewire {name} {--force}';

    protected $description = 'Create a new Livewire component and it\'s corresponding blade view.';

    /** @var Collection */
    protected $nameSplitByDirectories;

    public function handle()
    {
        $this->nameSplitByDirectories = collect(preg_split('/[\/\\\]+/', $this->argument('name')))->filter();

        if ($this->nameSplitByDirectories->count() < 1) {
            $this->error(
                sprintf('The specified name [%s] is invalid.', $this->argument('name'))
            );

            return;
        }

        $force = $this->option('force');

        $this->createClass($force);
        $this->createView($force);
    }

<<<<<<< HEAD
    protected function getClassName()
    {
        return Str::title($this->splittedName->last());
    }

    protected function getClassFileName()
    {
        return app_path(
            collect(['Http', 'Livewire'])
                ->merge($this->splittedName->map(function ($part) {
                    return Str::title($part);
                }))
                ->implode(DIRECTORY_SEPARATOR) . '.php'
        );
    }

    protected function getClassNamespace()
    {
        return collect([trim($this->getAppNamespace(), '\\'), 'Http', 'Livewire'])
            ->merge($this->splittedName->slice(0, -1)->map(function ($part) {
                return Str::title($part);
            }))
            ->implode('\\');
    }

    protected function getViewFileName()
    {
        return head(config('view.paths'))
            . DIRECTORY_SEPARATOR
            . 'livewire'
            . DIRECTORY_SEPARATOR
            . $this->splittedName->map(function ($part) {
                return Str::kebab($part);
            })->implode(DIRECTORY_SEPARATOR)
            . '.blade.php';
    }

    protected function getViewName()
    {
        return collect(['livewire'])
            ->merge($this->splittedName->map(function ($part) {
                return Str::kebab($part);
            }))
            ->implode('.');
    }

    protected function getComponentAlias()
    {
        return $this->splittedName->map(function ($part) {
            return Str::kebab($part);
        })->implode('.');
    }

    protected function getRandomNugget()
    {
        $wisdom = require(__DIR__ . DIRECTORY_SEPARATOR . 'wisdom.php');

        return Arr::random($wisdom);
    }

=======
>>>>>>> 7bcfa213
    protected function createClass($force = false)
    {
        $classFileName = $this->classFileName();

        if (File::exists($classFileName) && ! $force) {
            $this->error(
                sprintf('Component class already exists [%s].', $classFileName)
            );

            return;
        }

        $this->makeDirectory($classFileName);

        File::put(
            $this->classFileName(),
            <<<EOT
<?php

namespace {$this->classNamespace()};

use Livewire\LivewireComponent;

class {$this->className()} extends LivewireComponent
{
    public static \$alias = '{$this->getComponentAlias()}';

    public function render()
    {
        return view('{$this->viewName()}');
    }
}

EOT
        );

        $this->info(
            sprintf('Component class has been created successfully [%s].', $classFileName)
        );
    }

    protected function createView($force = false)
    {
        $viewFileName = $this->viewFileName();

        if (File::exists($viewFileName) && ! $force) {
            $this->error(
                sprintf('Component view already exists [%s].', $viewFileName)
            );

            return;
        }

        $this->makeDirectory($viewFileName);

        File::put(
            $viewFileName,
            <<<EOT
<div>
    {{-- {$this->randomNugget()} --}}
</div>

EOT
        );

        $this->info(
            sprintf('Component view has been created successfully [%s].', $viewFileName)
        );
    }

    protected function className()
    {
        return Str::title($this->nameSplitByDirectories->last());
    }

    protected function classFileName()
    {
        return app_path(
            collect(['Http', 'Livewire'])
                ->merge($this->nameSplitByDirectories->map(function ($part) {
                    return Str::title($part);
                }))
                ->implode(DIRECTORY_SEPARATOR) . '.php'
        );
    }

    protected function classNamespace()
    {
        return collect([trim($this->getAppNamespace(), '\\'), 'Http', 'Livewire'])
            ->merge($this->nameSplitByDirectories->slice(0, -1)->map(function ($part) {
                return Str::title($part);
            }))
            ->implode('\\');
    }

    protected function viewFileName()
    {
        return collect([head(config('view.paths')), 'livewire'])
            ->concat(
                $this->nameSplitByDirectories->map(function ($part) {
                    return Str::kebab($part);
                })
            )
            ->implode(DIRECTORY_SEPARATOR).'.blade.php';
    }

    protected function viewName()
    {
        return collect(['livewire'])
            ->merge($this->nameSplitByDirectories->map(function ($part) {
                return Str::kebab($part);
            }))
            ->implode('.');
    }

    protected function randomNugget()
    {
        $wisdom = require(__DIR__ . DIRECTORY_SEPARATOR . 'wisdom.php');

        return Arr::random($wisdom);
    }

    protected function makeDirectory($path)
    {
        if ( ! File::isDirectory(dirname($path))) {
            File::makeDirectory(dirname($path), 0777, true, true);
        }

        return $path;
    }
}<|MERGE_RESOLUTION|>--- conflicted
+++ resolved
@@ -38,69 +38,6 @@
         $this->createView($force);
     }
 
-<<<<<<< HEAD
-    protected function getClassName()
-    {
-        return Str::title($this->splittedName->last());
-    }
-
-    protected function getClassFileName()
-    {
-        return app_path(
-            collect(['Http', 'Livewire'])
-                ->merge($this->splittedName->map(function ($part) {
-                    return Str::title($part);
-                }))
-                ->implode(DIRECTORY_SEPARATOR) . '.php'
-        );
-    }
-
-    protected function getClassNamespace()
-    {
-        return collect([trim($this->getAppNamespace(), '\\'), 'Http', 'Livewire'])
-            ->merge($this->splittedName->slice(0, -1)->map(function ($part) {
-                return Str::title($part);
-            }))
-            ->implode('\\');
-    }
-
-    protected function getViewFileName()
-    {
-        return head(config('view.paths'))
-            . DIRECTORY_SEPARATOR
-            . 'livewire'
-            . DIRECTORY_SEPARATOR
-            . $this->splittedName->map(function ($part) {
-                return Str::kebab($part);
-            })->implode(DIRECTORY_SEPARATOR)
-            . '.blade.php';
-    }
-
-    protected function getViewName()
-    {
-        return collect(['livewire'])
-            ->merge($this->splittedName->map(function ($part) {
-                return Str::kebab($part);
-            }))
-            ->implode('.');
-    }
-
-    protected function getComponentAlias()
-    {
-        return $this->splittedName->map(function ($part) {
-            return Str::kebab($part);
-        })->implode('.');
-    }
-
-    protected function getRandomNugget()
-    {
-        $wisdom = require(__DIR__ . DIRECTORY_SEPARATOR . 'wisdom.php');
-
-        return Arr::random($wisdom);
-    }
-
-=======
->>>>>>> 7bcfa213
     protected function createClass($force = false)
     {
         $classFileName = $this->classFileName();
@@ -126,8 +63,6 @@
 
 class {$this->className()} extends LivewireComponent
 {
-    public static \$alias = '{$this->getComponentAlias()}';
-
     public function render()
     {
         return view('{$this->viewName()}');
