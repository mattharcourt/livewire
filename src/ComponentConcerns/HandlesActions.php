<?php

namespace Livewire\ComponentConcerns;

use Livewire\Livewire;
use Illuminate\Support\Str;
use Livewire\ImplicitlyBoundMethod;
use Illuminate\Database\Eloquent\Model;
use Livewire\Exceptions\MethodNotFoundException;
use Livewire\Exceptions\NonPublicComponentMethodCall;
use Livewire\Exceptions\PublicPropertyNotFoundException;
use Livewire\Exceptions\MissingFileUploadsTraitException;
use Livewire\HydrationMiddleware\HashDataPropertiesForDirtyDetection;
use Livewire\Exceptions\CannotBindToModelDataWithoutValidationRuleException;

trait HandlesActions
{
    public function syncInput($name, $value, $rehash = true)
    {
        $propertyName = $this->beforeFirstDot($name);

        throw_if(
            $this->{$propertyName} instanceof Model && $this->missingRuleFor($name),
            new CannotBindToModelDataWithoutValidationRuleException($name, $this::getName())
        );

        $this->callBeforeAndAfterSyncHooks($name, $value, function ($name, $value) use ($propertyName, $rehash) {
            throw_unless(
                $this->propertyIsPublicAndNotDefinedOnBaseClass($propertyName),
                new PublicPropertyNotFoundException($propertyName, $this::getName())
            );

            if ($this->containsDots($name)) {
<<<<<<< HEAD
                //$name = foo.aliases.0.name
                $keyName = $this->afterFirstDot($name);

                $targetKey = $this->beforeFirstDot($keyName);
                $results[$targetKey] = data_get($this->{$propertyName}, $targetKey, []);
                data_set($results, $keyName, $value);
                $results = $this->replacePlaceholders($results);

                data_set($this->{$propertyName}, $targetKey, head($results));
=======
                //strip model variable name
                $keyName = $this->afterFirstDot($name);
                // get model attribute to be filled
                $targetKey = $this->beforeFirstDot($keyName);

                $results = [];
                //get existing data
                $results[$targetKey] = data_get($this->{$propertyName}, $targetKey, []);
                //merge new data
                data_set($results, $keyName, $value);

                //assign data
                data_set($this->{$propertyName}, $targetKey, $results[$targetKey]);
>>>>>>> ec08e454
            } else {
                $this->{$name} = $value;
            }

            HashDataPropertiesForDirtyDetection::rehashProperty($name, $value, $this);
        });
    }

    protected function replacePlaceholders($data)
    {
        $originalData = [];

        foreach ($data as $key => $value) {
            if (is_array($value)) {
                $value = $this->replacePlaceholders($value);
            }

            $key = str_replace(
                ['__dot__', '__asterisk__'],
                ['.', '*'],
                $key
            );

            $originalData[$key] = $value;
        }

        return $originalData;
    }

    protected function callBeforeAndAfterSyncHooks($name, $value, $callback)
    {
        $propertyName = Str::before(Str::studly($name), '.');
        $keyAfterFirstDot = Str::contains($name, '.') ? Str::after($name, '.') : null;

        $beforeMethod = 'updating'.$propertyName;
        $afterMethod = 'updated'.$propertyName;


        $this->updating($name, $value);

        if (method_exists($this, $beforeMethod)) {
            $this->{$beforeMethod}($value, $keyAfterFirstDot);
        }

        $callback($name, $value);

        $this->updated($name, $value);

        if (method_exists($this, $afterMethod)) {
            $this->{$afterMethod}($value, $keyAfterFirstDot);
        }
    }

    public function callMethod($method, $params = [])
    {
        switch ($method) {
            case '$sync':
                $prop = array_shift($params);
                $this->syncInput($prop, head($params));

                return;

            case '$set':
                $prop = array_shift($params);
                $this->syncInput($prop, head($params), $rehash = false);

                return;

            case '$toggle':
                $prop = array_shift($params);
                $this->syncInput($prop, ! $this->{$prop}, $rehash = false);

                return;

            case '$refresh':
                return;
        }

        if (! method_exists($this, $method)) {
            throw_if($method === 'startUpload', new MissingFileUploadsTraitException($this));

            throw new MethodNotFoundException($method, $this::getName());
        }

        throw_unless($this->methodIsPublicAndNotDefinedOnBaseClass($method), new NonPublicComponentMethodCall($method));

        $returned = ImplicitlyBoundMethod::call(app(), [$this, $method], $params);

        Livewire::dispatch('action.returned', $this, $method, $returned);
    }

    protected function methodIsPublicAndNotDefinedOnBaseClass($methodName)
    {
        return collect((new \ReflectionClass($this))->getMethods(\ReflectionMethod::IS_PUBLIC))
            ->reject(function ($method) {
                // The "render" method is a special case. This method might be called by event listeners or other ways.
                if ($method === 'render') {
                    return false;
                }

                return $method->class === self::class;
            })
            ->pluck('name')
            ->search($methodName) !== false;
    }
}<|MERGE_RESOLUTION|>--- conflicted
+++ resolved
@@ -31,17 +31,6 @@
             );
 
             if ($this->containsDots($name)) {
-<<<<<<< HEAD
-                //$name = foo.aliases.0.name
-                $keyName = $this->afterFirstDot($name);
-
-                $targetKey = $this->beforeFirstDot($keyName);
-                $results[$targetKey] = data_get($this->{$propertyName}, $targetKey, []);
-                data_set($results, $keyName, $value);
-                $results = $this->replacePlaceholders($results);
-
-                data_set($this->{$propertyName}, $targetKey, head($results));
-=======
                 //strip model variable name
                 $keyName = $this->afterFirstDot($name);
                 // get model attribute to be filled
@@ -55,34 +44,12 @@
 
                 //assign data
                 data_set($this->{$propertyName}, $targetKey, $results[$targetKey]);
->>>>>>> ec08e454
             } else {
                 $this->{$name} = $value;
             }
 
             HashDataPropertiesForDirtyDetection::rehashProperty($name, $value, $this);
         });
-    }
-
-    protected function replacePlaceholders($data)
-    {
-        $originalData = [];
-
-        foreach ($data as $key => $value) {
-            if (is_array($value)) {
-                $value = $this->replacePlaceholders($value);
-            }
-
-            $key = str_replace(
-                ['__dot__', '__asterisk__'],
-                ['.', '*'],
-                $key
-            );
-
-            $originalData[$key] = $value;
-        }
-
-        return $originalData;
     }
 
     protected function callBeforeAndAfterSyncHooks($name, $value, $callback)
